--- conflicted
+++ resolved
@@ -17,13 +17,9 @@
   useViewState,
   useHouseholds
 } from '../hooks';
-<<<<<<< HEAD
 import { ViewProvider } from '../contexts';
 import { PatientWithOwners, CreatePatientInput, UpdatePatientInput, HouseholdSearchResult } from '../types';
 import { HouseholdService } from '../services';
-=======
-import { PatientWithOwners, CreatePatientInput, UpdatePatientInput } from '../types';
->>>>>>> 74cffcb0
 
 const MainPageContent: React.FC = () => {
   const navigate = useNavigate();
@@ -122,7 +118,6 @@
     }
   };
 
-<<<<<<< HEAD
   // Household handlers
   const handleCreateHousehold = () => {
     setShowHouseholdForm(true);
@@ -140,36 +135,20 @@
 
   const handleHouseholdFormSubmit = async (householdData: any) => {
     try {
-      // TODO: Implement proper household creation with multiple people
-      // For now, create as owner using the first person
-      if (householdData.people && householdData.people[0]) {
-        const firstPerson = householdData.people[0];
-        const ownerData = {
-          firstName: firstPerson.firstName,
-          lastName: firstPerson.lastName,
-          email: firstPerson.email || '',
-          phone: firstPerson.phone || '',
-          address: householdData.address || ''
-        };
-
-        // Use the owner service to create
-        const response = await HouseholdService.createHousehold({
-          householdName: householdData.householdName,
-          firstName: ownerData.firstName,
-          lastName: ownerData.lastName,
-          email: ownerData.email,
-          phone: ownerData.phone,
-          address: ownerData.address
-        });
-
-        showSuccess('Household Created', `${householdData.householdName} has been created successfully.`);
-        setShowHouseholdForm(false);
-
-        // Refresh the households list
-        await refreshHouseholds();
-      }
+      // Create household with the HouseholdService
+      const response = await HouseholdService.createHousehold(householdData);
+
+      showSuccess('Household Created', `${householdData.householdName} has been created successfully.`);
+      setShowHouseholdForm(false);
+
+      // Refresh the households list
+      await refreshHouseholds();
+
+      return response; // Return the created household
     } catch (error: any) {
+      console.error('Failed to create household:', error);
       showError('Creation Failed', error?.message || 'Failed to create household');
+      throw error; // Re-throw to let the form handle it
     }
   };
 
@@ -177,24 +156,14 @@
     setShowHouseholdForm(false);
   };
 
-
-=======
->>>>>>> 74cffcb0
   const handleFormSubmit = async (data: CreatePatientInput | UpdatePatientInput) => {
     try {
       if (editingPatient) {
         // Update existing patient
         await updatePatient(editingPatient.id, data as UpdatePatientInput);
-<<<<<<< HEAD
         showSuccess('Patient Updated', `${(data as UpdatePatientInput).name || editingPatient.name} has been updated successfully.`);
       } else {
         // Create new patient
-=======
-        showSuccess('Patient Updated', `${data.name || editingPatient.name} has been updated successfully.`);
-      } else {
-        // Create new patient - the PatientForm will handle household vs owner logic internally
-        console.log('🎯 MainPage: Creating patient with data:', data);
->>>>>>> 74cffcb0
         await createPatient(data as CreatePatientInput);
         showSuccess('Patient Created', `${(data as CreatePatientInput).name} has been added successfully.`);
       }
@@ -262,10 +231,6 @@
             patient={editingPatient || undefined}
             onSubmit={handleFormSubmit}
             onCancel={handleFormCancel}
-<<<<<<< HEAD
-=======
-            useHouseholds={true}
->>>>>>> 74cffcb0
           />
         </div>
 
